--- conflicted
+++ resolved
@@ -282,7 +282,6 @@
 	}
 
 	/* get_user_pages()/get_user_pages_remote() faults and pins the page */
-<<<<<<< HEAD
 #if     LINUX_VERSION_CODE >= KERNEL_VERSION(6, 5, 0)
 	ret = get_user_pages_remote (src_mm, vaddr, 1, foll_write, &page,
 				     locked);
@@ -290,14 +289,6 @@
 	ret = get_user_pages_remote (src_mm, vaddr, 1, foll_write, &page, NULL,
 				     locked);
 #elif   LINUX_VERSION_CODE >= KERNEL_VERSION(4, 10, 0)
-=======
-#if   LINUX_VERSION_CODE >= KERNEL_VERSION(6, 5, 0)
-	ret = get_user_pages_remote (src_mm, vaddr, 1, foll_write, &page, NULL);
-#elif LINUX_VERSION_CODE >= KERNEL_VERSION(5, 9, 0)
-	ret = get_user_pages_remote (src_mm, vaddr, 1, foll_write, &page, NULL,
-				     NULL);
-#elif LINUX_VERSION_CODE >= KERNEL_VERSION(4, 10, 0)
->>>>>>> 0c56201e
 	ret = get_user_pages_remote (src_task, src_mm, vaddr, 1, foll_write,
 				     &page, NULL, locked);
 #elif LINUX_VERSION_CODE >= KERNEL_VERSION(4, 9, 0)
